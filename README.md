--- conflicted
+++ resolved
@@ -801,13 +801,8 @@
 The difference between the two is that
 * `StructuredArguments` are included in a the log event's formatted message
 (when the message has a parameter for the argument) _AND_ in the JSON output.
-<<<<<<< HEAD
   * `StructuredArguments` will be included in the JSON output if using `LogstashEncoder/Layout`
-    or if using [composite encoders/layouts](#composite_encoder) with the `arguments` provider.
-=======
-  * `StructuredArguments` will only be included in the JSON output if using
-    [composite encoders/layouts](#composite-encoderlayout) with the `arguments` provider.
->>>>>>> b544e4f7
+    or if using [composite encoders/layouts](#composite-encoderlayout) with the `arguments` provider.
 * `Markers` are only written to the JSON output, and _NEVER_ to the log event's formatted message.
   * `Markers` will be included in the JSON output if using `LogstashEncoder/Layout`
     or if using [composite encoders/layouts](#composite-encoderlayout) with the `logstashMarkers` provider.
