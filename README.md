> !! This document applies to the next version under development.
>
> &nbsp; &nbsp; See [here for documentation on the latest released version](https://github.com/logstash/logstash-logback-encoder/tree/logstash-logback-encoder-6.4).

# Logstash Logback Encoder

[![Build](https://github.com/logstash/logstash-logback-encoder/workflows/build/badge.svg?branch=master)](https://github.com/logstash/logstash-logback-encoder/actions)
[![Javadocs](http://www.javadoc.io/badge/net.logstash.logback/logstash-logback-encoder.svg)](http://www.javadoc.io/doc/net.logstash.logback/logstash-logback-encoder)
[![Maven Central](https://img.shields.io/maven-central/v/net.logstash.logback/logstash-logback-encoder)](https://search.maven.org/artifact/net.logstash.logback/logstash-logback-encoder)
[![Release Notes](https://img.shields.io/github/v/release/logstash/logstash-logback-encoder?label=release%20notes)](https://github.com/logstash/logstash-logback-encoder/releases/latest)

Provides [logback](http://logback.qos.ch/) encoders, layouts, and appenders to log in JSON and [other formats supported by Jackson](#data-format).

Supports both regular _LoggingEvents_ (logged through a `Logger`) and _AccessEvents_ (logged via [logback-access](http://logback.qos.ch/access.html)).

Originally written to support output in [logstash](http://logstash.net/)'s JSON format, but has evolved into a highly-configurable, general-purpose, structured logging mechanism for JSON and other Jackson dataformats.
The structure of the output, and the data it contains, is fully configurable.

#### Contents:

* [Including it in your project](#including-it-in-your-project)
* [Java Version Requirements](#java-version-requirements)
* [Usage](#usage)
  * [UDP Appender](#udp-appender)
  * [TCP Appenders](#tcp-appenders)
    * [Keep-alive](#keep-alive)
    * [Multiple Destinations](#multiple-destinations)
    * [Reconnection Delay](#reconnection-delay)
    * [Write buffer size](#write-buffer-size)
    * [Write timeouts](#write-timeouts)
    * [SSL](#ssl)
  * [Async Appenders](#async-appenders)
  * [Appender Listeners](#appender-listeners)
  * [Encoders / Layouts](#encoders--layouts)
* [LoggingEvent Fields](#loggingevent-fields)
  * [Standard Fields](#standard-fields)
  * [MDC fields](#mdc-fields)
  * [Context fields](#context-fields)
  * [Caller Info Fields](#caller-info-fields)
  * [Custom Fields](#custom-fields)
    * [Global Custom Fields](#global-custom-fields)
    * [Event-specific Custom Fields](#event-specific-custom-fields)
* [AccessEvent Fields](#accessevent-fields)
  * [Standard Fields](#standard-fields-1)
  * [Header Fields](#header-fields)
* [Customizing Jackson](#customizing-jackson)
  * [Data Format](#data-format)
  * [Customizing JSON Factory and Generator](#customizing-json-factory-and-generator)
  * [Registering Jackson Modules](#registering-jackson-modules)
  * [Customizing Character Escapes](#customizing-character-escapes)
* [Masking](#masking)
* [Customizing Standard Field Names](#customizing-standard-field-names)
* [Customizing Version](#customizing-version)
* [Customizing Timestamp](#customizing-timestamp)
* [Customizing Message](#customizing-message)
* [Customizing Logger Name Length](#customizing-logger-name-length)
* [Customizing Stack Traces](#customizing-stack-traces)
* [Prefix/Suffix/Separator](#prefixsuffixseparator)
* [Composite Encoder/Layout](#composite-encoderlayout)
  * [Providers for LoggingEvents](#providers-for-loggingevents)
  * [Providers for AccessEvents](#providers-for-accessevents)
  * [Nested JSON Provider](#nested-json-provider)
  * [Pattern JSON Provider](#pattern-json-provider)
    * [LoggingEvent patterns](#loggingevent-patterns)
    * [AccessEvent patterns](#accessevent-patterns)
  * [Custom JSON Provider](#custom-json-provider)
* [Status Listeners](#status-listeners)



## Including it in your project

Maven style:

```xml
<dependency>
    <groupId>net.logstash.logback</groupId>
    <artifactId>logstash-logback-encoder</artifactId>
    <version>6.4</version>
</dependency>
<!-- Your project must also directly depend on either logback-classic or logback-access.  For example: -->
<dependency>
    <groupId>ch.qos.logback</groupId>
    <artifactId>logback-classic</artifactId>
    <version>1.2.3</version>
</dependency>
```

If you get `ClassNotFoundException`/`NoClassDefFoundError`/`NoSuchMethodError` at runtime, then ensure the required dependencies (and appropriate versions) as specified in the pom file from the maven repository exist on the runtime classpath.  Specifically, the following need to be available on the runtime classpath:

* jackson-databind / jackson-core / jackson-annotations
* logback-core
* logback-classic (required for logging _LoggingEvents_)
* logback-access (required for logging _AccessEvents_)
* slf4j-api

Older versions than the ones specified in the pom file _might_ work, but the versions in the pom file are what testing has been performed against.

If you are using logstash-logback-encoder in a project (such as spring-boot) that also declares dependencies on any of the above libraries, you might need to tell maven explicitly which versions to use to avoid conflicts.
You can do so using maven's [dependencyManagement](https://maven.apache.org/guides/introduction/introduction-to-dependency-mechanism.html#Dependency_Management) feature.
For example, to ensure that maven doesn't pick different versions of logback-core, logback-classic, and logback-access, add this to your project's pom.xml

```xml
    <properties>
        <ch.qos.logback.version>1.2.3</ch.qos.logback.version>
    </properties>
    <dependencyManagement>
        <dependencies>
            <dependency>
                <groupId>ch.qos.logback</groupId>
                <artifactId>logback-core</artifactId>
                <version>${ch.qos.logback.version}</version>
            </dependency>
            <dependency>
                <groupId>ch.qos.logback</groupId>
                <artifactId>logback-classic</artifactId>
                <version>${ch.qos.logback.version}</version>
            </dependency>
            <dependency>
                <groupId>ch.qos.logback</groupId>
                <artifactId>logback-access</artifactId>
                <version>${ch.qos.logback.version}</version>
            </dependency>
        </dependencies>
    </dependencyManagement>
```

## Java Version Requirements

| logstash-logback-encoder | Minimum Java Version supported |
| ------------------------ | -------------------------------|
| &gt;= 6.0                | 1.8                            |
| 5.x                      | 1.7                            |
| &lt;= 4.x                | 1.6                            |


## Usage

To log using JSON format, you must configure logback to use either:

* an appender provided by the logstash-logback-encoder library, OR
* an appender provided by logback (or another library) with an encoder or layout provided by the logstash-logback-encoder library

The appenders, encoders, and layouts provided by the logstash-logback-encoder library are as follows:

| Format        | Protocol   | Function | LoggingEvent | AccessEvent
|---------------|------------|----------| ------------ | -----------
| Logstash JSON | Syslog/UDP | Appender | [`LogstashUdpSocketAppender`](/src/main/java/net/logstash/logback/appender/LogstashUdpSocketAppender.java) | [`LogstashAccessUdpSocketAppender`](/src/main/java/net/logstash/logback/appender/LogstashAccessUdpSocketAppender.java)
| Logstash JSON | TCP        | Appender | [`LogstashTcpSocketAppender`](/src/main/java/net/logstash/logback/appender/LogstashTcpSocketAppender.java) | [`LogstashAccessTcpSocketAppender`](/src/main/java/net/logstash/logback/appender/LogstashAccessTcpSocketAppender.java)
| any           | any        | Appender | [`LoggingEventAsyncDisruptorAppender`](/src/main/java/net/logstash/logback/appender/LoggingEventAsyncDisruptorAppender.java) | [`AccessEventAsyncDisruptorAppender`](/src/main/java/net/logstash/logback/appender/AccessEventAsyncDisruptorAppender.java)
| Logstash JSON | any        | Encoder  | [`LogstashEncoder`](/src/main/java/net/logstash/logback/encoder/LogstashEncoder.java) | [`LogstashAccessEncoder`](/src/main/java/net/logstash/logback/encoder/LogstashAccessEncoder.java)
| Logstash JSON | any        | Layout   | [`LogstashLayout`](/src/main/java/net/logstash/logback/layout/LogstashLayout.java) | [`LogstashAccessLayout`](/src/main/java/net/logstash/logback/layout/LogstashAccessLayout.java)
| General JSON  | any        | Encoder  | [`LoggingEventCompositeJsonEncoder`](/src/main/java/net/logstash/logback/encoder/LoggingEventCompositeJsonEncoder.java) | [`AccessEventCompositeJsonEncoder`](/src/main/java/net/logstash/logback/encoder/AccessEventCompositeJsonEncoder.java)
| General JSON  | any        | Layout   | [`LoggingEventCompositeJsonLayout`](/src/main/java/net/logstash/logback/layout/LoggingEventCompositeJsonLayout.java) | [`AccessEventCompositeJsonLayout`](/src/main/java/net/logstash/logback/encoder/AccessEventCompositeJsonLayout.java)

These encoders/layouts can generally be used by any logback appender (such as `RollingFileAppender`).

The general _composite_ JSON encoders/layouts can be used to
output any JSON format/data by configuring them with various JSON _providers_.
The Logstash encoders/layouts are really just extensions of the general
composite JSON encoders/layouts with a pre-defined set of providers.

The logstash encoders/layouts are easier to configure if you want to use the standard logstash version 1 output format.
Use the [composite encoders/layouts](#composite-encoderlayout) if you want to heavily customize the output,
or if you need to use logstash version 0 output.

The `*AsyncDisruptorAppender` appenders are similar to logback's `AsyncAppender`,
except that a [LMAX Disruptor RingBuffer](https://lmax-exchange.github.io/disruptor/)
is used as the queuing mechanism, as opposed to a `BlockingQueue`.
These async appenders can delegate to any other underlying logback appender.



### UDP Appender

To output JSON for LoggingEvents to a syslog/UDP channel,
use the `LogstashUdpSocketAppender` with a `LogstashLayout` or `LoggingEventCompositeJsonLayout`
in your `logback.xml`, like this:

```xml
<?xml version="1.0" encoding="UTF-8"?>
<configuration>
  <appender name="stash" class="net.logstash.logback.appender.LogstashUdpSocketAppender">
    <host>MyAwesomeSyslogServer</host>
    <!-- port is optional (default value shown) -->
    <port>514</port>
    <!-- layout is required -->
    <layout class="net.logstash.logback.layout.LogstashLayout"/>
  </appender>
  <root level="all">
    <appender-ref ref="stash" />
  </root>
</configuration>
```
You can further customize the JSON output by customizing the layout as described in later sections.

For example, to configure [global custom fields](#global-custom-fields), you can specify
```xml
  <appender name="stash" class="net.logstash.logback.appender.LogstashUdpSocketAppender">
    <host>MyAwesomeSyslogServer</host>
    <!-- port is optional (default value shown) -->
    <port>514</port>
    <layout class="net.logstash.logback.layout.LogstashLayout">
      <customFields>{"appname":"myWebservice"}</customFields>
    </layout>
  </appender>
```

To output JSON for AccessEvents over UDP, use a `LogstashAccessUdpSocketAppender`
with a `LogstashAccessLayout` or `AccessEventCompositeJsonLayout`
in your `logback-access.xml`, like this:

```xml
<?xml version="1.0" encoding="UTF-8"?>
<configuration>
  <appender name="stash" class="net.logstash.logback.appender.LogstashAccessUdpSocketAppender">
    <host>MyAwesomeSyslogServer</host>
    <!-- port is optional (default value shown) -->
    <port>514</port>

    <layout class="net.logstash.logback.layout.LogstashAccessLayout">
      <customFields>{"appname":"myWebservice"}</customFields>
    </layout>
  </appender>

  <appender-ref ref="stash" />
</configuration>
```


To receive syslog/UDP input in logstash, configure a [`syslog`](http://www.logstash.net/docs/latest/inputs/syslog) or [`udp`](http://www.logstash.net/docs/latest/inputs/udp) input with the [`json`](http://www.logstash.net/docs/latest/codecs/json) codec in logstash's configuration like this:
```
input {
  syslog {
    codec => "json"
  }
}
```


### TCP Appenders

To output JSON for LoggingEvents over TCP, use a `LogstashTcpSocketAppender`
with a `LogstashEncoder` or `LoggingEventCompositeJsonEncoder`
in your `logback.xml`, like this:

```xml
<?xml version="1.0" encoding="UTF-8"?>
<configuration>
  <appender name="stash" class="net.logstash.logback.appender.LogstashTcpSocketAppender">
      <destination>127.0.0.1:4560</destination>

      <!-- encoder is required -->
      <encoder class="net.logstash.logback.encoder.LogstashEncoder" />
  </appender>

  <root level="DEBUG">
      <appender-ref ref="stash" />
  </root>
</configuration>
```


To output JSON for AccessEvents over TCP, use a `LogstashAccessTcpSocketAppender`
with a `LogstashAccessEncoder` or `AccessEventCompositeJsonEncoder`
in your `logback-access.xml`, like this:

```xml
<?xml version="1.0" encoding="UTF-8"?>
<configuration>
  <appender name="stash" class="net.logstash.logback.appender.LogstashAccessTcpSocketAppender">
      <destination>127.0.0.1:4560</destination>

      <!-- encoder is required -->
      <encoder class="net.logstash.logback.encoder.LogstashAccessEncoder" />
  </appender>

  <appender-ref ref="stash" />
</configuration>
```

The TCP appenders use an encoder, rather than a layout as the [UDP appenders](#udp) . 
You can use a `Logstash*Encoder`, `*EventCompositeJsonEncoder`, or any other logback encoder.
All of the output formatting options are configured at the encoder level.

Internally, the TCP appenders are asynchronous (using the [LMAX Disruptor RingBuffer](https://lmax-exchange.github.io/disruptor/)).
All the encoding and TCP communication is delegated to a single writer thread.
There is no need to wrap the TCP appenders with another asynchronous appender
(such as `AsyncAppender` or `LoggingEventAsyncDisruptorAppender`).

All the configuration parameters (except for sub-appender) of the [async appenders](#async)
are valid for TCP appenders.  For example, `waitStrategyType` and `ringBufferSize`.

The TCP appenders will never block the logging thread.
If the RingBuffer is full (e.g. due to slow network, etc), then events will be dropped.

The TCP appenders will automatically reconnect if the connection breaks.
However, events may be lost before Java's socket realizes the connection has broken.

To receive TCP input in logstash, configure a [`tcp`](http://www.logstash.net/docs/latest/inputs/tcp)
input with the [`json_lines`](http://www.logstash.net/docs/latest/codecs/json_lines) codec in logstash's configuration like this:

```
input {
    tcp {
        port => 4560
        codec => json_lines
    }
}
```

In order to guarantee that logged messages have had a chance to be processed by the TCP appender, you'll need to [cleanly shut down logback](http://logback.qos.ch/manual/configuration.html#stopContext) when your application exits.


#### Keep-alive

If events occur infrequently, and the connection breaks consistently due to a server-side idle timeout,
then you can enable keep alive functionality by configuring a `keepAliveDuration` like this:

```xml
  <appender name="stash" class="net.logstash.logback.appender.LogstashTcpSocketAppender">
      ...
      <keepAliveDuration>5 minutes</keepAliveDuration>
  </appender>
```

When the `keepAliveDuration` is set, then a keep alive message will be sent
if an event has not occurred for the length of the duration.
The keep alive message defaults to the system's line separator,
but can be changed by setting the `keepAliveMessage` property.


#### Multiple Destinations

The TCP appenders can be configured to try to connect to one of several destinations like this:
```xml
  <appender name="stash" class="net.logstash.logback.appender.LogstashTcpSocketAppender">
      <destination>destination1.domain.com:4560</destination>
      <destination>destination2.domain.com:4560</destination>
      <destination>destination3.domain.com:4560</destination>

      ...
  </appender>
```

or this:

```xml
  <appender name="stash" class="net.logstash.logback.appender.LogstashTcpSocketAppender">
      <destination>
          destination1.domain.com:4560,
          destination2.domain.com:4560,
          destination3.domain.com:4560
      </destination>

      ...
  </appender>
```

The appender uses a `connectionStrategy` to determine:

* the order in which destination connections are attempted, and 
* when an established connection should be reestablished (to the next destination selected by the connection strategy).

Logs are only sent to one destination at a time (i.e. not all destinations).
By default, the appender will stay connected to the connected destination
until it breaks, or until the application is shut down.
Some connection strategies can force a reconnect (see below).
If a connection breaks, then the appender will attempt to connect
to the next destination selected by the connection strategy. 


The available connection strategies are as follows:

<table>
  <tbody>
    <tr>
      <th>Strategy</th>
      <th>Description</th>
    </tr>
    <tr>
      <td><tt>preferPrimary</tt></td>
      <td>(default)
The first destination is considered the <em>primary</em> destination.
Each additional destination is considered a <em>secondary</em> destination.
This strategy prefers the primary destination, unless it is down.
The appender will attempt to connect to each destination in the order in which they are configured.
If a connection attempt fails, thes the appender will attempt to connect to the next destination.
If a connection succeeds, and then closes <em>before</em> the <tt>minConnectionTimeBeforePrimary</tt>
has elapsed, then the appender will attempt to connect to the next destination.
If a connection succeeds, and then closes <em>after</em> the <tt>minConnectionTimeBeforePrimary</tt>
has elapsed, then the appender will attempt to connect
to the destinations in the order in which they are configured,
starting at the first/primary destination.
<br/><br/>
The <tt>secondaryConnectionTTL</tt> can be set to gracefully close connections to <em>secondary</em>
destinations after a specific duration.  This will force the
the appender to reattempt to connect to the destinations in order again.
The <tt>secondaryConnectionTTL</tt> value does not affect connections to the
<em>primary</em> destination.
<br/><br/>
The <tt>minConnectionTimeBeforePrimary</tt> (10 seconds by default) specifies
the minimum amount of time that a sucessfully established connection
must remain open before the next connection attempt will try the primary.
i.e. If a connection stays open less than this amount of time,
then the next connection attempt will attempt the next destination (instead of the primary).
This is used to prevent a connection storm to the primary in the case the
primary accepts a connection, and then immediately closes it. 
<br/><br/>
Example:
<pre>
  &lt;appender name="stash" class="net.logstash.logback.appender.LogstashTcpSocketAppender"&gt;
      &lt;destination&gt;destination1.domain.com:4560&lt;/destination&gt;
      &lt;destination&gt;destination2.domain.com:4560&lt;/destination&gt;
      &lt;destination&gt;destination3.domain.com:4560&lt;/destination&gt;
      &lt;connectionStrategy&gt;
          &lt;preferPrimary&gt;
              &lt;secondaryConnectionTTL&gt;5 minutes&lt;/secondaryConnectionTTL&gt;
          &lt;/preferPrimary&gt;
      &lt;/connectionStrategy&gt;
  &lt;/appender&gt;
</pre>
      </td>
    </tr>
    <tr>
      <td><tt>roundRobin</tt></td>
      <td>
This strategy attempts connections to the destination in round robin order.
If a connection fails, the next destination is attempted.
<br/><br/>
The <tt>connectionTTL</tt> can be set to gracefully close connections after a specific duration.
This will force the the appender to reattempt to connect to the next destination.
<br/><br/>
Example:
<pre>
  &lt;appender name="stash" class="net.logstash.logback.appender.LogstashTcpSocketAppender"&gt;
      &lt;destination&gt;destination1.domain.com:4560&lt;/destination&gt;
      &lt;destination&gt;destination2.domain.com:4560&lt;/destination&gt;
      &lt;destination&gt;destination3.domain.com:4560&lt;/destination&gt;
      &lt;connectionStrategy&gt;
          &lt;roundRobin&gt;
              &lt;connectionTTL&gt;5 minutes&lt;/connectionTTL&gt;
          &lt;/roundRobin&gt;
      &lt;/connectionStrategy&gt;
  &lt;/appender&gt;
</pre>
      </td>
    </tr>
    <tr>
      <td><tt>random</tt></td>
      <td>
This strategy attempts connections to the destination in a random order.
If a connection fails, the next random destination is attempted.
<br/><br/>
The <tt>connectionTTL</tt> can be set to gracefully close connections after a specific duration.
This will force the the appender to reattempt to connect to the next random destination.
<br/><br/>
Example:
<pre>
  &lt;appender name="stash" class="net.logstash.logback.appender.LogstashTcpSocketAppender"&gt;
      &lt;destination&gt;destination1.domain.com:4560&lt;/destination&gt;
      &lt;destination&gt;destination2.domain.com:4560&lt;/destination&gt;
      &lt;destination&gt;destination3.domain.com:4560&lt;/destination&gt;
      &lt;connectionStrategy&gt;
          &lt;random&gt;
              &lt;connectionTTL&gt;5 minutes&lt;/connectionTTL&gt;
          &lt;/random&gt;
      &lt;/connectionStrategy&gt;
  &lt;/appender&gt;
</pre>
      </td>
    </tr>
  </tbody>
</table>

You can also use your own custom connection strategy by implementing the `DestinationConnectionStrategy` interface,
and configuring the appender to use it like this:

```xml
  <appender name="stash" class="net.logstash.logback.appender.LogstashTcpSocketAppender">
      <destination>destination1.domain.com:4560</destination>
      <destination>destination2.domain.com:4560</destination>
      <destination>destination3.domain.com:4560</destination>
      <connectionStrategy class="your.package.YourDestinationConnectionStrategy">
      </connectionStrategy>
  </appender>
```


#### Reconnection Delay

By default, the TCP appender will wait 30 seconds between connection attempts to a single destination.
The time between connection attempts to each destination is tracked separately.

This amount of time to delay can be changed by setting the `reconnectionDelay` field.

```xml
  <appender name="stash" class="net.logstash.logback.appender.LogstashTcpSocketAppender">
      ...
      <reconnectionDelay>1 second</reconnectionDelay>
  </appender>
```


#### Write buffer size

By default, a buffer size of 8192 is used to buffer socket output stream writes.
You can adjust this by setting the appender's `writeBufferSize`.
 
```xml
  <appender name="stash" class="net.logstash.logback.appender.LogstashTcpSocketAppender">
      ...
      <writeBufferSize>16384</writeBufferSize>
  </appender>
```

Buffering can be disabled by setting the `writeBufferSize` to `0`.
Consider disabling the write buffer if you are concerned about losing data from the buffer for flaky connections.
Disabling the buffer can potentially slow down the writer thread due to increased system calls,
but in some environments, this does not seem to affect overall performance.
See [this discussion](https://github.com/logstash/logstash-logback-encoder/issues/342).


#### Write timeouts

If a destination stops reading from its socket input, but does not close the connection,
then writes from the TCP appender will eventually backup,
causing the ring buffer to backup, causing events to be dropped.

To detect this situation, you can enable a write timeout, so that "stuck" writes will
eventually timeout, at which point the connection will be re-established.
When the [write buffer](#write-buffer-size) is enabled, any buffered data will be lost
when the connection is reestablished.

By default there is no write timeout.  To enable a write timeout, do the following:

```xml
  <appender name="stash" class="net.logstash.logback.appender.LogstashTcpSocketAppender">
      ...
      <writeTimeout>1 minute</writeTimeout>
  </appender>
```

Note that since the blocking java socket output stream used to send events does not have a concept of a write timeout,
write timeouts are detected using a task scheduled periodically with the same frequency as the write timeout.
For example, if the write timeout is set to 30 seconds, then a task will execute every 30 seconds
to see if 30 seconds has elapsed since the start of the current write operation.
Therefore, it is recommended to use longer write timeouts (e.g. > 30s, or minutes),
rather than short write timeouts, so that this task does not execute too frequently.
Also, this approach means that it could take up to two times the write timeout
before a write timeout is detected.

#### SSL

To use SSL, add an `<ssl>` sub-element within the `<appender>` element for the `LogstashTcpSocketAppender`
or `LogstashAccessTcpSocketAppender`.

See the [logback manual](http://logback.qos.ch/manual/usingSSL.html) for how to configure SSL.
SSL for the `Logstash*TcpSocketAppender`s are configured the same way as logback's `SSLSocketAppender`.

For example, to enable SSL using the JVM's default keystore/truststore, do the following:

```xml
  <appender name="stash" class="net.logstash.logback.appender.LogstashTcpSocketAppender">
      ...

      <!-- Enable SSL using the JVM's default keystore/truststore -->
      <ssl/>
  </appender>
```

To use a different truststore, do the following:

```xml
  <appender name="stash" class="net.logstash.logback.appender.LogstashAccessTcpSocketAppender">
      ...

      <!-- Enable SSL and use a different truststore -->
      <ssl>
          <trustStore>
              <location>classpath:server.truststore</location>
              <password>${server.truststore.password}</password>
          </trustStore>
      </ssl>
  </appender>
```

All the customizations that [logback](http://logback.qos.ch/manual/usingSSL.html) offers
(such as configuring cipher specs, protocols, algorithms, providers, etc.)
are supported by the `Logback*TcpSocketAppender`s.

See the logstash documentation for the [`tcp`](http://www.logstash.net/docs/latest/inputs/tcp) input
for how to configure it to use SSL.


### Async Appenders

The `*AsyncDisruptorAppender` appenders are similar to logback's `AsyncAppender`,
except that a [LMAX Disruptor RingBuffer](https://lmax-exchange.github.io/disruptor/)
is used as the queuing mechanism, as opposed to a `BlockingQueue`.
These async appenders can delegate to any other underlying logback appender.

For example:

```xml
  <appender name="async" class="net.logstash.logback.appender.LoggingEventAsyncDisruptorAppender">
    <appender class="ch.qos.logback.core.rolling.RollingFileAppender">
       ...
    </appender>
  </appender>
```

The async appenders will never block the logging thread.
If the RingBuffer is full (e.g. due to slow network, etc), then events will be dropped.

By default, the [`BlockingWaitStrategy`](https://lmax-exchange.github.io/disruptor/docs/com/lmax/disruptor/BlockingWaitStrategy.html)
is used by the worker thread spawned by this appender.
The `BlockingWaitStrategy` minimizes CPU utilization, but results in slower latency and throughput.
If you need faster latency and throughput (at the expense of higher CPU utilization), consider
a different [wait strategy](https://lmax-exchange.github.io/disruptor/docs/com/lmax/disruptor/WaitStrategy.html) offered by the disruptor.

> !! Whichever wait strategy you choose, be sure to test and monitor CPU utilization, latency, and throughput to ensure it meets your needs.
> For example, in some configurations, `SleepingWaitStrategy` can consume 90% CPU utilization at rest.

The wait strategy can be configured on the async appender using the `waitStrategyType` parameter, like this:
```xml
  <appender name="async" class="net.logstash.logback.appender.LoggingEventAsyncDisruptorAppender">
    <waitStrategyType>sleeping</waitStrategyType>
    <appender class="ch.qos.logback.core.rolling.RollingFileAppender">
       ...
    </appender>
  </appender>
```

The supported wait strategies are as follows:

<table>
  <tbody>
    <tr>
      <th>Wait Strategy</th>
      <th>Parameters</th>
      <th>Implementation</th>
    </tr>
    <tr>
      <td><tt>blocking</tt></td>
      <td>none</td>
      <td><a href="https://lmax-exchange.github.io/disruptor/docs/com/lmax/disruptor/BlockingWaitStrategy.html"><tt>BlockingWaitStrategy</tt></a></td>
    </tr>
    <tr>
      <td><tt>busySpin</tt></td>
      <td>none</td>
      <td><a href="https://lmax-exchange.github.io/disruptor/docs/com/lmax/disruptor/BusySpinWaitStrategy.html"><tt>BusySpinWaitStrategy</tt></a></td>
    </tr>
    <tr>
      <td><tt>liteBlocking</tt></td>
      <td>none</td>
      <td><a href="https://lmax-exchange.github.io/disruptor/docs/com/lmax/disruptor/LiteBlockingWaitStrategy.html"><tt>LiteBlockingWaitStrategy</tt></a></td>
    </tr>
    <tr>
      <td><tt>yielding</tt></td>
      <td>none</td>
      <td><a href="https://lmax-exchange.github.io/disruptor/docs/com/lmax/disruptor/YieldingWaitStrategy.html"><tt>YieldingWaitStrategy</tt></a></td>
    </tr>
    <tr>
      <td><pre>sleeping{
  <em>retries</em>,
  <em>sleepTimeNs</em>
}
</pre>e.g.<br/><tt>sleeping</tt><br/>or<br/><tt>sleeping{500,1000}</tt></td>
      <td>
        <ol>
          <li><tt>retries</tt> - Number of times (integer) to spin before sleeping. (default = 200)</li>
          <li><tt>sleepTimeNs</tt> - Time in nanoseconds to sleep each iteration after spinning (default = 100)</li>
        </ol>
      </td>
      <td><a href="https://lmax-exchange.github.io/disruptor/docs/com/lmax/disruptor/SleepingWaitStrategy.html"><tt>SleepingWaitStrategy</tt></a></td>
    </tr>
    <tr>
      <td><pre>phasedBackoff{
  <em>spinTime</em>,
  <em>yieldTime</em>,
  <em>timeUnit</em>,
  <em>fallbackStrategy</em>
}
</pre>
e.g.<br/><tt>phasedBackoff{10,60,seconds,blocking}</tt></td>
      <td>
        <ol>
          <li><tt>spinTime</tt> - Time to spin before yielding</li>
          <li><tt>yieldTime</tt> - Time to yield before falling back to the <tt>fallbackStrategy</tt></li>
          <li><tt>timeUnit</tt> - Units of time for spin and yield timeouts. String name of a <a href="http://docs.oracle.com/javase/8/docs/api/java/util/concurrent/TimeUnit.html"><tt>TimeUnit</tt></a> value (e.g. <tt>seconds</tt>)</li>
          <li><tt>fallbackStrategy</tt> - String name of the wait strategy to fallback to after the timeouts have elapsed</li>
        </ol>
      </td>
      <td><a href="https://lmax-exchange.github.io/disruptor/docs/com/lmax/disruptor/PhasedBackoffWaitStrategy.html"><tt>PhasedBackoffWaitStrategy</tt></a></td>
    </tr>
    <tr>
      <td><pre>timeoutBlocking{
  <em>timeout</em>,
  <em>timeUnit</em>
}
</pre>e.g.<br/><tt>timeoutBlocking{1,minutes}</tt></td>
      <td>
        <ol>
          <li><tt>timeout</tt> - Time to block before throwing an exception</li>
          <li><tt>timeUnit</tt> - Units of time for timeout. String name of a <a href="http://docs.oracle.com/javase/8/docs/api/java/util/concurrent/TimeUnit.html"><tt>TimeUnit</tt></a> value (e.g. <tt>seconds</tt>)</li>
        </ol>
      </td>
      <td><a href="https://lmax-exchange.github.io/disruptor/docs/com/lmax/disruptor/TimeoutBlockingWaitStrategy.html"><tt>TimeoutBlockingWaitStrategy</tt></a></td>
    </tr>
    <tr>
      <td><pre>liteTimeoutBlocking{
  <em>timeout</em>,
  <em>timeUnit</em>
}
</pre>e.g.<br/><tt>liteTimeoutBlocking{1,minutes}</tt></td>
      <td>
        <ol>
          <li><tt>timeout</tt> - Time to block before throwing an exception</li>
          <li><tt>timeUnit</tt> - Units of time for timeout. String name of a <a href="http://docs.oracle.com/javase/8/docs/api/java/util/concurrent/TimeUnit.html"><tt>TimeUnit</tt></a> value (e.g. <tt>seconds</tt>)</li>
        </ol>
      </td>
      <td><a href="https://lmax-exchange.github.io/disruptor/docs/com/lmax/disruptor/LiteTimeoutBlockingWaitStrategy.html"><tt>LiteTimeoutBlockingWaitStrategy</tt></a></td>
    </tr>
  </tbody>
</table>

See [AsyncDisruptorAppender](/src/main/java/net/logstash/logback/appender/AsyncDisruptorAppender.java)
for other configuration parameters (such as `ringBufferSize`, `producerType`, `threadNamePrefix`, `daemon`, and `droppedWarnFrequency`)

In order to guarantees that logged messages have had a chance to be processed by asynchronous appenders (including the TCP appender) and ensure background threads have been stopped, you'll need to [cleanly shut down logback](http://logback.qos.ch/manual/configuration.html#stopContext) when your application exits.

### Appender Listeners

Listeners can be registered to an appender to receive notifications for the appender lifecycle and event processing.

See the two listener interfaces for the types of notifications that can be received:

* [`AppenderListener`](/src/main/java/net/logstash/logback/appender/listener/AppenderListener.java) - basic notifications for the [async appenders](#async-appenders) and [udp appender](#udp-appender).
* [`TcpAppenderListener`](/src/main/java/net/logstash/logback/appender/listener/TcpAppenderListener.java) - extension of `AppenderListener` with additional TCP-specific notifications.  Only works with the [TCP appenders](#tcp-appenders). 

Some example use cases for a listener are:

* Monitoring metrics for events per second, event processing durations, dropped events, connections successes / failures, etc.
* Logging event processing errors to a different appender (that perhaps appends to a different destination).
  
A [`FailureSummaryLoggingAppenderListener`](src/main/java/net/logstash/logback/appender/listener/FailureSummaryLoggingAppenderListener.java)
is provided that will log a warning on the first success after a series of consecutive append/send/connect failures.
The message includes summary details of the failures that occurred (such as the number of failures, duration of the failures, etc).
To register it:

```xml
  <appender name="stash" class="net.logstash.logback.appender.LogstashAccessTcpSocketAppender">
      <listener class="net.logstash.logback.appender.listener.FailureSummaryLoggingAppenderListener"/>
  </appender>
```

To create your own listener, create a new class that extends one of the `*ListenerImpl` classes or directly implements the `*Listener` interface.
Then register your listener class to an appender using the `listener` xml element like this:

```xml
  <appender name="stash" class="net.logstash.logback.appender.LogstashAccessTcpSocketAppender">
      ...

      <listener class="your.package.YourListenerClass">
          <yourListenerProperty>propertyValue</yourListenerProperty>
      </listener>
  </appender>
```

Multiple listeners can be registered by supplying multiple `listener` xml elements.


### Encoders / Layouts

You can use any of the encoders/layouts provided by the logstash-logback-encoder library with other logback appenders.

For example, to output LoggingEvents to a file, use the `LogstashEncoder`
with the `RollingFileAppender` in your `logback.xml` like this:

```xml
<?xml version="1.0" encoding="UTF-8"?>
<configuration>
  <appender name="stash" class="ch.qos.logback.core.rolling.RollingFileAppender">
    <filter class="ch.qos.logback.classic.filter.ThresholdFilter">
      <level>info</level>
    </filter>
    <file>/some/path/to/your/file.log</file>
    <rollingPolicy class="ch.qos.logback.core.rolling.TimeBasedRollingPolicy">
      <fileNamePattern>/some/path/to/your/file.log.%d{yyyy-MM-dd}</fileNamePattern>
      <maxHistory>30</maxHistory>
    </rollingPolicy>
    <encoder class="net.logstash.logback.encoder.LogstashEncoder" />
  </appender>
  <root level="all">
    <appender-ref ref="stash" />
  </root>
</configuration>
```

To log AccessEvents to a file, configure your `logback-access.xml` like this:
```xml
<?xml version="1.0" encoding="UTF-8"?>
<configuration>
  <appender name="stash" class="ch.qos.logback.core.rolling.RollingFileAppender">
    <file>/some/path/to/your/file.log</file>
    <encoder class="net.logstash.logback.encoder.LogstashAccessEncoder" />
  </appender>

  <appender-ref ref="stash" />
</configuration>
```

The `LogstashLayout` and `LogstashAccessLayout` can be configured the same way as
the `LogstashEncoder` and `LogstashAccessEncoder`.  All the other examples
in this document use encoders, but the same options apply to the layouts as well.

To receive file input in logstash, configure a [`file`](http://www.logstash.net/docs/latest/inputs/file) input in logstash's configuration like this:

```
input {
  file {
    path => "/some/path/to/your/file.log"
    codec => "json"
  }
}
```



## LoggingEvent Fields

The following sections describe the fields included in the JSON output by default for LoggingEvents written by the

* `LogstashEncoder`
* `LogstashLayout`, and
* the logstash appenders

If you are using the [composite encoders/layouts](#composite-encoderlayout), then the fields written will
vary by the providers you configure.


### Standard Fields

These fields will appear in every LoggingEvent unless otherwise noted.
The field names listed here are the default field names.
The field names can be customized (see [Customizing Standard Field Names](#customizing-standard-field-names)).

| Field         | Description
|---------------|------------
| `@timestamp`  | Time of the log event (`yyyy-MM-dd'T'HH:mm:ss.SSSZZ`) - see [Customizing Timestamp](#customizing-timestamp)
| `@version`    | Logstash format version (e.g. `1`) - see [Customizing Version](#customizing-version)
| `message`     | Formatted log message of the event - see [Customizing Message](#customizing-message)
| `logger_name` | Name of the logger that logged the event
| `thread_name` | Name of the thread that logged the event
| `level`       | String name of the level of the event
| `level_value` | Integer value of the level of the event
| `stack_trace` | (Only if a throwable was logged) The stacktrace of the throwable.  Stackframes are separated by line endings.
| `tags`        | (Only if tags are found) The names of any markers not explicitly handled.  (e.g. markers from `MarkerFactory.getMarker` will be included as tags, but the markers from [`Markers`](/src/main/java/net/logstash/logback/marker/Markers.java) will not.) This can be fully disabled by specifying `<includeTags>false</includeTags>`, in the encoder/layout/appender configuration.



### MDC fields

By default, each entry in the Mapped Diagnostic Context (MDC) (`org.slf4j.MDC`)
will appear as a field in the LoggingEvent.

This can be fully disabled by specifying `<includeMdc>false</includeMdc>`,
in the encoder/layout/appender configuration.

You can also configure specific entries in the MDC to be included or excluded as follows:

```xml
<encoder class="net.logstash.logback.encoder.LogstashEncoder">
  <includeMdcKeyName>key1ToInclude</includeMdcKeyName>
  <includeMdcKeyName>key2ToInclude</includeMdcKeyName>
</encoder>
```
or

```xml
<encoder class="net.logstash.logback.encoder.LogstashEncoder">
  <excludeMdcKeyName>key1ToExclude</excludeMdcKeyName>
  <excludeMdcKeyName>key2ToExclude</excludeMdcKeyName>
</encoder>
```

When key names are specified for inclusion, then all other fields will be excluded.
When key names are specified for exclusion, then all other fields will be included.
It is a configuration error to specify both included and excluded key names.

By default, the MDC key is used as the field name in the output.
To use an alternative field name in the output for an MDC entry,
specify`<mdcKeyFieldName>mdcKeyName=fieldName</mdcKeyFieldName>`: 

```xml
<encoder class="net.logstash.logback.encoder.LogstashEncoder">
  <mdcKeyFieldName>key1=alternateFieldNameForKey1</mdcKeyFieldName>
</encoder>
```

### Context fields

By default, each property of Logback's Context (`ch.qos.logback.core.Context`)
will appear as a field in the LoggingEvent.
This can be disabled by specifying `<includeContext>false</includeContext>`
in the encoder/layout/appender configuration.

Note that logback versions prior to 1.1.10 included a `HOSTNAME` property by default in the context.
As of logback 1.1.10, the `HOSTNAME` property is lazily calculated (see [LOGBACK-1221](https://jira.qos.ch/browse/LOGBACK-1221)), and will no longer be included by default.


### Caller Info Fields
The encoder/layout/appender do not contain caller info by default.
This can be costly to calculate and should be switched off for busy production environments.

To switch it on, add the `includeCallerData` property to the configuration.
```xml
<encoder class="net.logstash.logback.encoder.LogstashEncoder">
  <includeCallerData>true</includeCallerData>
</encoder>
```
If the encoder is included inside an asynchronous appender, such as
`AsyncAppender`, `LoggingEventAsyncDisruptorAppender`, or `LogstashTcpSocketAppender`, then
`includeCallerData` must be set to true on the appender as well.

When switched on, the following fields will be included in the log event:

| Field                | Description
|----------------------|------------
| `caller_class_name`  | Fully qualified class name of the class that logged the event
| `caller_method_name` | Name of the method that logged the event
| `caller_file_name`   | Name of the file that logged the event
| `caller_line_number` | Line number of the file where the event was logged



### Custom Fields

In addition to the fields above, you can add other fields to the LoggingEvent either globally, or on an event-by-event basis.


#### Global Custom Fields

Add custom fields that will appear in every LoggingEvent like this :
```xml
<encoder class="net.logstash.logback.encoder.LogstashEncoder">
  <customFields>{"appname":"myWebservice","roles":["customerorder","auth"],"buildinfo":{"version":"Version 0.1.0-SNAPSHOT","lastcommit":"75473700d5befa953c45f630c6d9105413c16fe1"}}</customFields>
</encoder>
```

or in an AccessEvent like this :

```xml
<encoder class="net.logstash.logback.encoder.LogstashAccessEncoder">
  <customFields>{"appname":"myWebservice","roles":["customerorder","auth"],"buildinfo":{"version":"Version 0.1.0-SNAPSHOT","lastcommit":"75473700d5befa953c45f630c6d9105413c16fe1"}}</customFields>
</encoder>
```



#### Event-specific Custom Fields

When logging a message, you can add additional fields to the JSON output by using

* _structured arguments_ provided by
  [`StructuredArguments`](/src/main/java/net/logstash/logback/argument/StructuredArguments.java), OR
* _markers_ provided by
  [`Markers`](/src/main/java/net/logstash/logback/marker/Markers.java)

The difference between the two is that
* `StructuredArguments` are included in a the log event's formatted message
(when the message has a parameter for the argument) _AND_ in the JSON output.
  * `StructuredArguments` will be included in the JSON output if using `LogstashEncoder/Layout`
    or if using [composite encoders/layouts](#composite-encoderlayout) with the `arguments` provider.
* `Markers` are only written to the JSON output, and _NEVER_ to the log event's formatted message.
  * `Markers` will be included in the JSON output if using `LogstashEncoder/Layout`
    or if using [composite encoders/layouts](#composite-encoderlayout) with the `logstashMarkers` provider.


You can use `StructuredArguments` even if the message does not contain a parameter
for the argument.  However, in this case, the argument will only be written to the JSON output
and not the formatted message (which is effectively the same behavior that the Markers provide).
In general, you should use `StructuredArguments`, unless you have a static analyzer
that flags parameter count / argument count mismatches.

Both `StructuredArguments` and `Markers` require constructing additional objects.
Therefore, it is best practice to surround the log lines with `logger.isXXXEnabled()`,
to avoid the object construction if the log level is disabled.

Examples using `StructuredArguments`:

```java
import static net.logstash.logback.argument.StructuredArguments.*;

/*
 * Add "name":"value" to the JSON output,
 * but only add the value to the formatted message.
 *
 * The formatted message will be `log message value`
 */
logger.info("log message {}", value("name", "value"));

/*
 * Add "name":"value" to the JSON output,
 * and add name=value to the formatted message.
 *
 * The formatted message will be `log message name=value`
 */
logger.info("log message {}", keyValue("name", "value"));

/*
 * Add "name":"value" ONLY to the JSON output.
 *
 * Since there is no parameter for the argument,
 * the formatted message will NOT contain the key/value.
 *
 * If this looks funny to you or to static analyzers,
 * consider using Markers instead.
 */
logger.info("log message", keyValue("name", "value"));

/*
 * Add multiple key value pairs to both JSON and formatted message
 */
logger.info("log message {} {}", keyValue("name1", "value1"), keyValue("name2", "value2")));

/*
 * Add "name":"value" to the JSON output and
 * add name=[value] to the formatted message using a custom format.
 */
logger.info("log message {}", keyValue("name", "value", "{0}=[{1}]"));

/*
 * In the JSON output, values will be serialized by Jackson's ObjectMapper.
 * In the formatted message, values will follow the same behavior as logback
 * (formatting of an array or if not an array `toString()` is called).
 *
 * Add "foo":{...} to the JSON output and add `foo.toString()` to the formatted message:
 *
 * The formatted message will be `log message <result of foo.toString()>`
 */
Foo foo  = new Foo();
logger.info("log message {}", value("foo", foo));

/*
 * Add "name1":"value1","name2":"value2" to the JSON output by using a Map,
 * and add `myMap.toString()` to the formatted message.
 *
 * Note the values can be any object that can be serialized by Jackson's ObjectMapper
 * (e.g. other Maps, JsonNodes, numbers, arrays, etc)
 */
Map myMap = new HashMap();
myMap.put("name1", "value1");
myMap.put("name2", "value2");
logger.info("log message {}", entries(myMap));

/*
 * Add "array":[1,2,3] to the JSON output,
 * and array=[1,2,3] to the formatted message.
 */
logger.info("log message {}", array("array", 1, 2, 3));

/*
 * Add fields of any object that can be unwrapped by Jackson's UnwrappableBeanSerializer to the JSON output.
 * i.e. The fields of an object can be written directly into the JSON output.
 * This is similar to the @JsonUnwrapped annotation.
 *
 * The formatted message will contain `myobject.toString()`
 */
logger.info("log message {}", fields(myobject));

/*
 * In order to normalize a field object name, static helper methods can be created.
 * For example:
 *     public static StructuredArgument foo(Foo foo) {
 *         return StructuredArguments.value("foo", foo);
 *     }
 */
logger.info("log message {}", foo(foo));

```

Abbreviated convenience methods are available for all the structured argument types.
For example, instead of `keyValue(key, value)`, you can use `kv(key, value)`.



Examples using `Markers`:

```java
import static net.logstash.logback.marker.Markers.*;

/*
 * Add "name":"value" to the JSON output.
 */
logger.info(append("name", "value"), "log message");

/*
 * Add "name1":"value1","name2":"value2" to the JSON output by using multiple markers.
 */
logger.info(append("name1", "value1").and(append("name2", "value2")), "log message");

/*
 * Add "name1":"value1","name2":"value2" to the JSON output by using a map.
 *
 * Note the values can be any object that can be serialized by Jackson's ObjectMapper
 * (e.g. other Maps, JsonNodes, numbers, arrays, etc)
 */
Map myMap = new HashMap();
myMap.put("name1", "value1");
myMap.put("name2", "value2");
logger.info(appendEntries(myMap), "log message");

/*
 * Add "array":[1,2,3] to the JSON output
 */
logger.info(appendArray("array", 1, 2, 3), "log message");

/*
 * Add "array":[1,2,3] to the JSON output by using raw json.
 * This allows you to use your own json seralization routine to construct the json output
 */
logger.info(appendRaw("array", "[1,2,3]"), "log message");

/*
 * Add any object that can be serialized by Jackson's ObjectMapper
 * (e.g. Maps, JsonNodes, numbers, arrays, etc)
 */
logger.info(append("object", myobject), "log message");

/*
 * Add fields of any object that can be unwrapped by Jackson's UnwrappableBeanSerializer.
 * i.e. The fields of an object can be written directly into the json output.
 * This is similar to the @JsonUnwrapped annotation.
 */
logger.info(appendFields(myobject), "log message");

```


See [DEPRECATED.md](DEPRECATED.md) for other deprecated ways of adding json to the output.




## AccessEvent Fields

The following sections describe the fields included in the JSON output by default for AccessEvents written by the

* `LogstashAccessEncoder`,
* `LogstashAccessLayout`, and
* the logstash access appenders.

If you are using the [composite encoders/layouts](#composite-encoderlayout), then the fields written will
vary by the providers you configure.



### Standard Fields

These fields will appear in every AccessEvent unless otherwise noted.
The field names listed here are the default field names.
The field names can be customized (see [Customizing Standard Field Names](#customizing-standard-field-names)).

| Field         | Description
|---------------|------------
| `@timestamp`  | Time of the log event. (`yyyy-MM-dd'T'HH:mm:ss.SSSZZ`)  See [customizing timestamp](#customizing-timestamp).
| `@version`    | Logstash format version (e.g. `1`)   See [customizing version](#customizing-version).
| `message`     | Message in the form `${remoteHost} - ${remoteUser} [${timestamp}] "${requestUrl}" ${statusCode} ${contentLength}`
| `method` | HTTP method
| `protocol` | HTTP protocol
| `status_code` | HTTP status code
| `requested_url` | Request URL
| `requested_uri` | Request URI
| `remote_host` | Remote host
| `remote_user` | Remote user
| `content_length` | Content length
| `elapsed_time` | Elapsed time in millis


### Header Fields

Request and response headers are not logged by default, but can be enabled by specifying a field name for them, like this:

```xml
<encoder class="net.logstash.logback.encoder.LogstashAccessEncoder">
  <fieldNames>
    <requestHeaders>request_headers</requestHeaders>
    <responseHeaders>response_headers</responseHeaders>
  </fieldNames>
</encoder>
```

See [Customizing Standard Field Names](#customizing-standard-field-names)) for more details.

To write the header names in lowercase (so that header names that only differ by case are treated the same),
set `lowerCaseFieldNames` to true, like this:

```xml
<encoder class="net.logstash.logback.encoder.LogstashAccessEncoder">
  <fieldNames>
    <requestHeaders>request_headers</requestHeaders>
    <responseHeaders>response_headers</responseHeaders>
  </fieldNames>
  <lowerCaseHeaderNames>true</lowerCaseHeaderNames>
</encoder>
```

Headers can be filtered via configuring the `requestHeaderFilter` and/or the `responseHeaderFilter`
with a [`HeaderFilter`](/src/main/java/net/logstash/logback/composite/accessevent/HeaderFilter.java), such as the
[`IncludeExcludeHeaderFilter`](/src/main/java/net/logstash/logback/composite/accessevent/IncludeExcludeHeaderFilter.java).

The `IncludeExcludeHeaderFilter` can be configured like this:
 
```xml
<encoder class="net.logstash.logback.encoder.LogstashAccessEncoder">
  <fieldNames>
    <requestHeaders>request_headers</requestHeaders>
  </fieldNames>
  <requestHeaderFilter>
    <include>Content-Type</include>
  </requestHeaderFilter>
</encoder>
```

Custom filters implementing [`HeaderFilter`](/src/main/java/net/logstash/logback/composite/accessevent/HeaderFilter.java)
can be used by specifying the filter class like this:

```xml
  <requestHeaderFilter class="your.package.YourFilterClass"/>
```

## Customizing Jackson

Logstash-logback-encoder uses [Jackson](https://github.com/FasterXML/jackson) to encode log and access events.

Logstash-logback-encoder provides sensible defaults for Jackson, but gives you full control over the Jackson configuration.

For example, you can:
* specify the [data format](#data-format)
* customize the [`JsonFactory` and `JsonGenerator`](#customizing-json-factory-and-generator)
* register [jackson modules](#registering-jackson-modules)
* configure [character escapes](#customizing-character-escapes) 

### Data Format

JSON is used by default, but other data formats supported by Jackson can be used.
* [text data formats](https://github.com/FasterXML/jackson-dataformats-text)
* [binary data formats](https://github.com/FasterXML/jackson-dataformats-binary)

> :warning: When using non-JSON data formats, you must include the appropriate jackson dataformat library on the runtime classpath,
> typically via a  maven/gradle dependency  (e.g. for Smile, include `jackson-dataformat-smile`).

[Decorators](#customizing-json-factory-and-generator) are provided for the following data formats:
* `cbor` - [`CborJsonFactoryDecorator`](src/main/java/net/logstash/logback/decorate/cbor/CborJsonFactoryDecorator.java)
* `smile` - [`SmileJsonFactoryDecorator`](src/main/java/net/logstash/logback/decorate/smile/SmileJsonFactoryDecorator.java)
* `yaml` - [`YamlJsonFactoryDecorator`](src/main/java/net/logstash/logback/decorate/yaml/YamlJsonFactoryDecorator.java)

To use one these formats, specify the `<jsonFactoryDecorator>` like this:

```xml
<encoder class="net.logstash.logback.encoder.LogstashEncoder">
  <jsonFactoryDecorator class="net.logstash.logback.decorate.smile.SmileJsonFactoryDecorator"/>
</encoder>
```
Other data formats can be used by implementing a custom
[`net.logstash.logback.decorate.JsonFactoryDecorator`](src/main/java/net/logstash/logback/decorate/JsonFactoryDecorator.java).


The following [decorators](#customizing-json-factory-and-generator)
can be used to configure data-format-specific generator features:
* [`SmileFeatureJsonGeneratorDecorator`](src/main/java/net/logstash/logback/decorate/smile/SmileFeatureJsonGeneratorDecorator.java)
* [`CborFeatureJsonGeneratorDecorator`](src/main/java/net/logstash/logback/decorate/cbor/CborFeatureJsonGeneratorDecorator.java)
* [`YamlFeatureJsonGeneratorDecorator`](src/main/java/net/logstash/logback/decorate/yaml/YamlFeatureJsonGeneratorDecorator.java)

For example:
```xml
<encoder class="net.logstash.logback.encoder.LogstashEncoder">
  <jsonFactoryDecorator class="net.logstash.logback.decorate.smile.SmileJsonFactoryDecorator"/>
  <jsonGeneratorDecorator class="net.logstash.logback.decorate.smile.SmileFeatureJsonGeneratorDecorator">
    <disable>WRITE_HEADER</disable>
  </jsonGeneratorDecorator>
</encoder>
``` 

### Customizing JSON Factory and Generator

The `JsonFactory` and `JsonGenerator` used to write output can be customized by instances of:
* [`JsonFactoryDecorator`](/src/main/java/net/logstash/logback/decorate/JsonFactoryDecorator.java)
* [`JsonGeneratorDecorator`](/src/main/java/net/logstash/logback/decorate/JsonGeneratorDecorator.java)

For example, you could enable pretty printing by using the
[PrettyPrintingJsonGeneratorDecorator](/src/main/java/net/logstash/logback/decorate/PrettyPrintingJsonGeneratorDecorator.java)

Or customize object mapping like this:

```java
public class ISO8601DateDecorator implements JsonFactoryDecorator  {

	@Override
	public JsonFactory decorate(JsonFactory factory) {
		ObjectMapper codec = (ObjectMapper) factory.getCodec();
		codec.setDateFormat(new ISO8601DateFormat());
		return factory;
	}
}
```
and then specify the decorators in the logback.xml file like this:

```xml
<encoder class="net.logstash.logback.encoder.LogstashEncoder">
  <jsonGeneratorDecorator class="net.logstash.logback.decorate.PrettyPrintingJsonGeneratorDecorator"/>
  <jsonFactoryDecorator class="your.package.ISO8601DateDecorator"/>
</encoder>
```

`JsonFactory` and `JsonGenerator` features can be enabled/disabled by using the
`FeatureJsonFactoryDecorator` and `FeatureJsonGeneratorDecorator`, respectively.
For example:

```xml
<encoder class="net.logstash.logback.encoder.LogstashEncoder">
  <jsonFactoryDecorator class="net.logstash.logback.decorate.FeatureJsonFactoryDecorator">
    <disable>USE_THREAD_LOCAL_FOR_BUFFER_RECYCLING</disable>
  </jsonFactoryDecorator>
  <jsonGeneratorDecorator class="net.logstash.logback.decorate.FeatureJsonGeneratorDecorator">
    <enable>WRITE_NUMBERS_AS_STRINGS</enable>
  </jsonGeneratorDecorator>
</encoder>
``` 

See the [net.logstash.logback.decorate](/src/main/java/net/logstash/logback/decorate) package
and sub-packages for other decorators.

### Registering Jackson Modules

By default, Jackson modules are dynamically registered via
[`ObjectMapper.findAndRegisterModules()`](https://fasterxml.github.io/jackson-databind/javadoc/2.9/com/fasterxml/jackson/databind/ObjectMapper.html#findAndRegisterModules--).

Therefore, you just need to add jackson modules (e.g. jackson-datatype-jdk8) to the classpath,
and they will be dynamically registered.

To disable automatic discovery, set `<findAndRegisterJacksonModules>false</findAndRegisterJacksonModules>` on the encoder/layout.

If you have a module that Jackson is not able to dynamically discover,
you can register it manually via a [`JsonFactoryDecorator`](#customizing-json-factory-and-generator).

### Customizing Character Escapes

By default, when a string is written as a JSON string value, any character not allowed in a JSON string will be escaped.
For example, the newline character (ASCII 10) will be escaped as `\n`.

To customize these escape sequences, use the `net.logstash.logback.decorate.CharacterEscapesJsonFactoryDecorator`.

For example, if you want to use something other than `\n` as the escape sequence for the newline character, you can do the following:

```xml
<encoder class="net.logstash.logback.encoder.LogstashEncoder">
  <jsonFactoryDecorator class="net.logstash.logback.decorate.CharacterEscapesJsonFactoryDecorator">
    <escape>
      <targetCharacterCode>10</targetCharacterCode>
      <escapeSequence>\u2028</escapeSequence>
    </escape>
  </jsonFactoryDecorator>
</encoder>
```

You can also disable all the default escape sequences by specifying `<includeStandardAsciiEscapesForJSON>false</includeStandardAsciiEscapesForJSON>` on the `CharacterEscapesJsonFactoryDecorator`.
If you do this, then you will need to register custom escapes for each character that is illegal in JSON string values.  Otherwise, invalid JSON could be written.

## Masking

The [`MaskingJsonGeneratorDecorator`](src/main/java/net/logstash/logback/mask/MaskingJsonGeneratorDecorator.java)
can be used to mask sensitive values (e.g. personally identifiable information (PII) or financial data).

Data to be masked can be identified by [path](#identifying-field-values-to-mask-by-path)
and/or by [value](#identifying-field-values-to-mask-by-value).

### Identifying field values to mask by path

Paths of fields to mask can be specified in several ways, as shown in the following example:

```xml
<encoder class="net.logstash.logback.encoder.LogstashEncoder">
  <jsonGeneratorDecorator class="net.logstash.logback.mask.MaskingJsonGeneratorDecorator">

    <!--
      The default mask string can optionally be specified by <defaultMask>.
      When the default mask string is not specified, **** is used.
    -->
    <defaultMask>****</defaultMask>

    <!-- Field paths to mask added via <path> will use the default mask string -->
    <path>singleFieldName</path>
    <path>/absolute/path/to/mask</path>
    <path>partial/path/to/mask</path>
    <path>partial/path/with/*/wildcard</path>
    <path>tilde~0slash~1escapedPath</path>

    <!-- Multiple field paths can be specified as a comma separated string in the <paths> element. -->
    <paths>path1,path2,path3</paths>

    <!-- Field paths to mask added via <pathMask> can use a non-default mask string -->
    <pathMask>
      <path>some/path</path>
      <path>some/other/path</path>
      <mask>[masked]</mask>
    </pathMask>
    <pathMask>
      <paths>anotherFieldName,anotherFieldName2</paths>
      <mask>**anotherCustomMask**</mask>
    </pathMask>

    <!-- Field paths to mask can be supplied dynamically with an implementation of MaskingJsonGeneratorDecorator.PathMaskSupplier -->
    <pathMaskSupplier class="your.custom.PathMaskSupplierA"/>

    <!-- Custom implementations of net.logstash.logback.mask.FieldMasker
         can be used for more advanced masking behavior-->
    <fieldMasker class="your.custom.FieldMaskerA"/>
    <fieldMasker class="your.custom.FieldMaskerB"/>
  </jsonGeneratorDecorator>
</encoder>
```

See [`PathBasedFieldMasker`](src/main/java/net/logstash/logback/mask/PathBasedFieldMasker.java)
for the path string format and more examples.  But in general:

* Paths follow a format similar to (but not _exactly_ same as) a [JSON Pointer](http://tools.ietf.org/html/draft-ietf-appsawg-json-pointer-03).
* Absolute paths start with `/` and are absolute to the root of the JSON output event (e.g. `/@timestamp` would mask the default timestamp field)
* Partial paths do not start with `/` and match anywhere that path sequence is seen in the output.
* A path with a single token (i.e. no `/` characters) will match all occurrences of a field with the given name
* A wildcard token (`*`) will match anything at that location within the path
* Use `~1` to escape `/` within a token
* Use `~0` to escape `~` within a token

### Identifying field values to mask by value

Specific values to be masked can be specified in several ways, as seen in the following example:

```xml
<encoder class="net.logstash.logback.encoder.LogstashEncoder">
  <jsonGeneratorDecorator class="net.logstash.logback.mask.MaskingJsonGeneratorDecorator">

    <!--
      The default mask string can optionally be specified by <defaultMask>.
      When the default mask string is not specified, **** is used.
    -->
    <defaultMask>****</defaultMask>

    <!-- Values to mask added via <value> will use the  default mask string -->
    <value>^foo$</value>
    <value>^bar$</value>

    <!-- Multiple values can be specified as a comma separated string in the <values> element. -->
    <values>^baz$,^blah$</values>

    <!-- Values to mask added via <valueMask> can use a non-default mask string
         The mask string here can reference regex capturing groups if needed -->
    <valueMask>
      <value>^(foo)-.*$</value>
      <value>^(bar)-.*$</value>
      <mask>$1****</mask>
    </valueMask>

    <!-- Values to mask can be supplied dynamically with an implementation of MaskingJsonGeneratorDecorator.ValueMaskSupplier -->
    <valueMaskSupplier class="your.custom.ValueMaskSupplierA"/>

    <!-- Custom implementations of net.logstash.logback.mask.ValueMasker
         can be used for more advanced masking behavior-->
    <valueMasker class="your.custom.ValueMaskerA"/>
    <valueMasker class="your.custom.ValueMaskerB"/>
  </jsonGeneratorDecorator>
</encoder>
```

Identifying data to mask by value is much more expensive than identifying data to mask by [path](#identifying-field-values-to-mask-by-path).
Therefore, prefer identifying data to mask by path.


## Customizing Standard Field Names

The standard field names above for LoggingEvents and AccessEvents can be customized by using the `fieldNames`configuration element in the encoder or appender configuration.

For example:
```xml
<encoder class="net.logstash.logback.encoder.LogstashEncoder">
  <fieldNames>
    <timestamp>time</timestamp>
    <message>msg</message>
    <stackTrace>stacktrace</stackTrace>
    ...
  </fieldNames>
</encoder>
```
Prevent a field from being output by setting the field name to `[ignore]`.

For LoggingEvents, see [`LogstashFieldNames`](/src/main/java/net/logstash/logback/fieldnames/LogstashFieldNames.java)
for all the field names that can be customized.  Each java field name in that class is the name of the xml element that you would use to specify the field name (e.g. `logger`, `levelValue`).  Additionally, a separate set of [shortened field names](/src/main/java/net/logstash/logback/fieldnames/ShortenedFieldNames.java) can be configured like this:
```xml
<encoder class="net.logstash.logback.encoder.LogstashEncoder">
  <fieldNames class="net.logstash.logback.fieldnames.ShortenedFieldNames"/>
</encoder>
```

For LoggingEvents, log the caller info, MDC properties, and context properties
in sub-objects within the JSON event by specifying field
names for `caller`, `mdc`, and `context`, respectively.

For AccessEvents, see [`LogstashAccessFieldNames`](/src/main/java/net/logstash/logback/fieldnames/LogstashAccessFieldNames.java)
for all the field names that can be customized. Each java field name in that class is the name of the xml element that you would use to specify the field name (e.g. `fieldsMethod`, `fieldsProtocol`).


## Customizing Version

The version field value by default is the string value `1`.

The value can be changed like this:

```xml
<encoder class="net.logstash.logback.encoder.LogstashEncoder">
  <version>2</version>
</encoder>
```

The value can be written as a number (instead of a string) like this:

```xml
<encoder class="net.logstash.logback.encoder.LogstashEncoder">
  <writeVersionAsInteger>true</writeVersionAsInteger>
</encoder>
```


## Customizing Timestamp

By default, timestamps are written as string values in the format specified by
[`DateTimeFormatter.ISO_OFFSET_DATE_TIME`](https://docs.oracle.com/en/java/javase/11/docs/api/java.base/java/time/format/DateTimeFormatter.html#ISO_OFFSET_DATE_TIME)
(e.g. `2019-11-03T10:15:30.123+01:00`), in the default TimeZone of the host Java platform.

You can change the pattern like this:

```xml
<encoder class="net.logstash.logback.encoder.LogstashEncoder">
  <timestampPattern>yyyy-MM-dd'T'HH:mm:ss.SSS</timestampPattern>
</encoder>
```

The value of the `timestampPattern` can be any of the following:

* `[UNIX_TIMESTAMP_AS_NUMBER]` - timestamp written as a JSON number value of the milliseconds since unix epoch
* `[UNIX_TIMESTAMP_AS_STRING]` - timestamp written as a JSON string value of the milliseconds since unix epoch
* `[` _`constant`_ `]` - (e.g. `[ISO_OFFSET_DATE_TIME]`) timestamp written using the given `DateTimeFormatter` constant
* any other value - (e.g. `yyyy-MM-dd'T'HH:mm:ss.SSS`) timestamp written using a `DateTimeFormatter` created from the given pattern


You can change the timezone like this:

```xml
<encoder class="net.logstash.logback.encoder.LogstashEncoder">
  <timeZone>UTC</timeZone>
</encoder>
```

<<<<<<< HEAD
The value of the `timeZone` element can be any string accepted by java's  `TimeZone.getTimeZone(String id)` method.
=======

## Customizing Message

By default, messages are written as JSON strings. Any characters not allowed in a JSON string, such as newlines, are escaped.
See the [Customizing Character Escapes](#customizing-character-escapes) section for details.

You can also write messages as JSON arrays instead of strings, by specifying a `messageSplitRegex` to split the message text.
This configuration element can take the following values:

* any valid regex pattern
* `SYSTEM` (uses the system-default line separator)
* `UNIX` (uses `\n`)
* `WINDOWS` (uses `\r\n`)

If you split the log message by the origin system's line separator, the written message does not contain any embedded line separators.
The target system can unambiguously parse the message without any knowledge of the origin system's line separators.

For example:

```xml
<encoder class="net.logstash.logback.encoder.LogstashEncoder">
  <messageSplitRegex>SYSTEM</messageSplitRegex>
</encoder>
```
```xml
<encoder class="net.logstash.logback.encoder.LogstashEncoder">
  <messageSplitRegex>\r?\n</messageSplitRegex>
</encoder>
```
```xml
<encoder class="net.logstash.logback.encoder.LogstashEncoder">
  <messageSplitRegex>#+</messageSplitRegex>
</encoder>
```
>>>>>>> 88b1df69

## Customizing Logger Name Length

For LoggingEvents, you can shorten the logger name field length similar to the normal pattern style of `%logger{36}`.
Examples of how it is shortened can be found [here](http://logback.qos.ch/manual/layouts.html#conversionWord)

```xml
<encoder class="net.logstash.logback.encoder.LogstashEncoder">
  <shortenedLoggerNameLength>36</shortenedLoggerNameLength>
</encoder>
```


## Customizing Stack Traces

When [logging exceptions](https://www.baeldung.com/slf4j-log-exceptions),
stack traces are formatted using logback's `ExtendedThrowableProxyConverter` by default.
However, you can configure the encoder to use any `ThrowableHandlingConverter`
to format stacktraces.

Note that the `ThrowableHandlingConverter` only applies to the
[exception passed as an extra argument](https://www.baeldung.com/slf4j-log-exceptions)
to the log method, the way you normally log an exception in slf4j.
Do NOT use [structured arguments or markers](#event-specific-custom-fields) for exceptions.

A powerful [`ShortenedThrowableConverter`](/src/main/java/net/logstash/logback/stacktrace/ShortenedThrowableConverter.java)
is included in the logstash-logback-encoder library to format stacktraces by:

* Limiting the number of stackTraceElements per throwable (applies to each individual throwable.  e.g. caused-bys and suppressed)
* Limiting the total length in characters of the trace
* Abbreviating class names
* Filtering out consecutive unwanted stackTraceElements based on regular expressions.
* Using evaluators to determine if the stacktrace should be logged.
* Outputing in either 'normal' order (root-cause-last), or root-cause-first.
* Computing and inlining hexadecimal hashes for each exception stack ([more info](stack-hash.md)).

For example:

```xml
<encoder class="net.logstash.logback.encoder.LogstashEncoder">
  <throwableConverter class="net.logstash.logback.stacktrace.ShortenedThrowableConverter">
    <maxDepthPerThrowable>30</maxDepthPerThrowable>
    <maxLength>2048</maxLength>
    <shortenedClassNameLength>20</shortenedClassNameLength>
    <exclude>sun\.reflect\..*\.invoke.*</exclude>
    <exclude>net\.sf\.cglib\.proxy\.MethodProxy\.invoke</exclude>
    <evaluator class="myorg.MyCustomEvaluator"/>
    <rootCauseFirst>true</rootCauseFirst>
    <inlineHash>true</inlineHash>
  </throwableConverter>
</encoder>
```

[`ShortenedThrowableConverter`](/src/main/java/net/logstash/logback/stacktrace/ShortenedThrowableConverter.java)
can even be used within a `PatternLayout` to format stacktraces in any non-JSON logs you may have.


## Prefix/Suffix/Separator

You can specify a prefix (written before the JSON object),
suffix (written after the JSON object),
and/or line separator (written after suffix),
which may be required for the log pipeline you are using, such as:

* If you are using the Common Event Expression (CEE) format for syslog, you need to add the `@cee:` prefix.
* If you are using other syslog destinations, you might need to add the standard syslog headers.
* If you are using Loggly, you might need to add your customer token.

For example, to add standard syslog headers for syslog over UDP, configure the following:

```xml
<configuration>
  <conversionRule conversionWord="syslogStart" converterClass="ch.qos.logback.classic.pattern.SyslogStartConverter"/>

  <appender name="stash" class="net.logstash.logback.appender.LogstashUdpSocketAppender">
    <host>MyAwesomeSyslogServer</host>
    <!-- port is optional (default value shown) -->
    <port>514</port>
    <layout>
      <prefix class="ch.qos.logback.classic.PatternLayout">
        <pattern>%syslogStart{USER}</pattern>
      </prefix>
    </layout>
  </appender>

  ...
</configuration>
```

When using the `LogstashEncoder`, `LogstashAccessEncoder` or a composite encoder, the prefix is an `Encoder`, not a `Layout`, so you will need to wrap the prefix `PatternLayout` in a `LayoutWrappingEncoder` like this:

```xml
<configuration>
  ...
  <appender ...>
    <encoder class="net.logstash.logback.encoder.LogstashEncoder">
      ...
      <prefix class="ch.qos.logback.core.encoder.LayoutWrappingEncoder">
        <layout class="ch.qos.logback.classic.PatternLayout">
          <pattern>@cee:</pattern>
        </layout>
      </prefix>    
    </encoder>
  </appender>
</configuration>
```

Note that logback's xml configuration reader will [trim whitespace from xml element values](https://github.com/qos-ch/logback/blob/c2dcbfcfb4048d11d7e81cd9220efbaaccf931fa/logback-core/src/main/java/ch/qos/logback/core/joran/event/BodyEvent.java#L27-L37).  Therefore, if you want to end the prefix or suffix pattern with whitespace, first add the whitespace, and then add something like `%mdc{keyThatDoesNotExist}` after it.  For example `<pattern>your pattern %mdc{keyThatDoesNotExist}</pattern>`.  This will cause logback to output the whitespace as desired, and then a blank string for the MDC key that does not exist.

> :warning: If you encounter the following warning: `A "net.logstash.logback.encoder.LogstashEncoder" object is not assignable to a "ch.qos.logback.core.Appender" variable.`, you are encountering a backwards incompatibilility introduced in logback 1.2.1.  Please vote for [LOGBACK-1326](https://jira.qos.ch/browse/LOGBACK-1326) and add a thumbs up to [PR#383](https://github.com/qos-ch/logback/pull/383) to try to get this addressed in logback.  In the meantime, the only solution is to downgrade logback-classic and logback-core to 1.2.0

The line separator, which is written after the suffix, can be specified as:
* `SYSTEM` (uses the system default)
* `UNIX` (uses `\n`)
* `WINDOWS` (uses `\r\n`), or
* any other string.

For example:

```xml
<configuration>
  ...
  <appender ...>
    <encoder class="net.logstash.logback.encoder.LogstashEncoder">
      ...
      <lineSeparator>UNIX</lineSeparator>
    </encoder>
  </appender>
</configuration>
```

## Composite Encoder/Layout

If you want greater flexibility in the JSON format and data included in LoggingEvents and AccessEvents, use the [`LoggingEventCompositeJsonEncoder`](/src/main/java/net/logstash/logback/encoder/LoggingEventCompositeJsonEncoder.java)  and  [`AccessEventCompositeJsonEncoder`](/src/main/java/net/logstash/logback/encoder/AccessEventCompositeJsonEncoder.java)  (or the corresponding layouts).

These encoders/layouts are composed of one or more JSON _providers_ that contribute to the JSON output.  No providers are configured by default in the composite encoders/layouts.  You must add the ones you want.

For example:

```xml
<encoder class="net.logstash.logback.encoder.LoggingEventCompositeJsonEncoder">
  <providers>
    <mdc/>
    <pattern>
      <pattern>
        {
          "timestamp": "%date{ISO8601}",
          "myCustomField": "fieldValue",
          "relative": "#asLong{%relative}"
        }
      </pattern>
    </pattern>
    <stackTrace>
      <throwableConverter class="net.logstash.logback.stacktrace.ShortenedThrowableConverter">
        <maxDepthPerThrowable>30</maxDepthPerThrowable>
        <maxLength>2048</maxLength>
        <shortenedClassNameLength>20</shortenedClassNameLength>
        <exclude>^sun\.reflect\..*\.invoke</exclude>
        <exclude>^net\.sf\.cglib\.proxy\.MethodProxy\.invoke</exclude>
        <evaluator class="myorg.MyCustomEvaluator"/>
        <rootCauseFirst>true</rootCauseFirst>
      </throwableConverter>
    </stackTrace>
  </providers>
</encoder>
```


The logstash-logback-encoder library contains many providers out-of-the-box,
and you can even plug-in your own by extending `JsonProvider`.
Each provider has its own configuration options to further customize it.


#### Providers for LoggingEvents

For LoggingEvents, the available providers and their configuration properties (defaults in parenthesis) are as follows:

<table>
  <tbody>
    <tr>
      <th>Provider</th>
      <th>Description/Properties</th>
    </tr>
    <tr>
      <td><tt>timestamp</tt></td>
      <td><p>Event timestamp</p>
        <ul>
          <li><tt>fieldName</tt> - Output field name (<tt>@timestamp</tt>)</li>
          <li><tt>pattern</tt> - Output format (<tt>[ISO_OFFSET_DATE_TIME]</tt>)  See <a href="#customizing-timestamp">above</a> for possible values.</li>
          <li><tt>timeZone</tt> - Timezone (local timezone)</li>
        </ul>
      </td>
    </tr>
    <tr>
      <td><tt>version</tt></td>
      <td><p>Logstash JSON format version</p>
        <ul>
          <li><tt>fieldName</tt> - Output field name (<tt>@version</tt>)</li>
          <li><tt>version</tt> - Output value (<tt>1</tt>)</li>
          <li><tt>writeAsInteger</tt> - Write the version as a integer value (<tt>false</tt> = write as a string value)</li>
        </ul>
      </td>
    </tr>
    <tr>
      <td><tt>message</tt></td>
      <td><p>Formatted log event message</p>
        <ul>
          <li><tt>fieldName</tt> - Output field name (<tt>message</tt>)</li>
          <li><tt>messageSplitRegex</tt> - If null or empty, write the message text as is (the default behavior).
              Otherwise, split the message text using the specified regex and write it as an array.
              See the <a href="#customizing-message">Customizing Message</a> section for details.</li>
        </ul>
      </td>
    </tr>
    <tr>
      <td><tt>rawMessage</tt></td>
      <td><p>Raw log event message, as opposed to formatted log where parameters are resolved</p>
        <ul>
          <li><tt>fieldName</tt> - Output field name (<tt>raw_message</tt>)</li>
        </ul>
      </td>
    </tr>
    <tr>
      <td><tt>loggerName</tt></td>
      <td><p>Name of the logger that logged the message</p>
        <ul>
          <li><tt>fieldName</tt> - Output field name (<tt>logger_name</tt>)</li>          
          <li><tt>shortenedLoggerNameLength</tt> - Length to which the name will be attempted to be abbreviated (no abbreviation)</li>          
        </ul>
      </td>
    </tr>
    <tr>
      <td><tt>threadName</tt></td>
      <td><p>Name of the thread from which the event was logged</p>
        <ul>
          <li><tt>fieldName</tt> - Output field name (<tt>thread_name</tt>)</li>          
        </ul>
      </td>
    </tr>
    <tr>
      <td><tt>logLevel</tt></td>
      <td><p>Logger level text (INFO, WARN, etc)</p>
        <ul>
          <li><tt>fieldName</tt> - Output field name (<tt>level</tt>)</li>          
        </ul>
      </td>
    </tr>
    <tr>
      <td><tt>logLevelValue</tt></td>
      <td><p>Logger level numerical value </p>
        <ul>
          <li><tt>fieldName</tt> - Output field name (<tt>level_value</tt>)</li>
        </ul>
      </td>
    </tr>
    <tr>
      <td><tt>callerData</tt></td>
      <td><p>Outputs data about from where the logger was called (class/method/file/line)
        <ul>
          <li><tt>fieldName</tt> - Sub-object field name (no sub-object)</li>
          <li><tt>classFieldName</tt> - Field name for class name (<tt>caller_class_name</tt>)</li>
          <li><tt>methodFieldName</tt> - Field name for method name (<tt>caller_method_name</tt>)</li>
          <li><tt>fileFieldName</tt> - Field name for file name (<tt>caller_file_name</tt>)</li>
          <li><tt>lineFieldName</tt> - Field name for line number (<tt>caller_line_number</tt>)</li>
        </ul>
      </td>
    </tr>
    <tr>
      <td><tt>stackTrace</tt></td>
      <td><p>Stacktrace of any throwable logged with the event.  Stackframes are separated by newline chars.</p>
        <ul>
          <li><tt>fieldName</tt> - Output field name (<tt>stack_trace</tt>)</li>
          <li><tt>throwableConverter</tt> - The <tt>ThrowableHandlingConverter</tt> to use to format the stacktrace (<tt>stack_trace</tt>)</li>
        </ul>
      </td>
    </tr>
    <tr>
      <td><tt>rootStackTraceElement</tt></td>
      <td><p>(Only if a throwable was logged) Outputs a JSON Object containing the class and method name from which the outer-most exception was thrown.</p>
        <ul>
          <li><tt>fieldName</tt> - Output field name (<tt>root_stack_trace_element</tt>)</li>
          <li><tt>classFieldName</tt> - Field name containing the class name from which the outermost exception was thrown (<tt>class_name</tt>)</li>
          <li><tt>methodFieldName</tt> - Field name containing the method name from which the outermost exception was thrown (<tt>method_name</tt>)</li>
        </ul>
      </td>
    </tr>
    <tr>
      <td><tt>stackHash</tt></td>
      <td><p>(Only if a throwable was logged) Computes and outputs a hexadecimal hash of the throwable stack.</p>
        <p>This helps identifying several occurrences of the same error (<a href="stack-hash.md">more info</a>).</p>
        <ul>
          <li><tt>fieldName</tt> - Output field name (<tt>stack_hash</tt>)</li>
          <li><tt>exclude</tt> - Regular expression pattern matching <i>stack trace elements</i> to exclude when computing the error hash</li>
          <li><tt>exclusions</tt> - Coma separated list of regular expression patterns matching <i>stack trace elements</i> to exclude when computing the error hash</li>
        </ul>
      </td>
    </tr>
    <tr>
      <td><tt>throwableClassName</tt></td>
      <td><p>(Only if a throwable was logged) Outputs a field that contains the class name of the thrown Throwable.</p>
        <ul>
          <li><tt>fieldName</tt> - Output field name (<tt>throwable_class</tt>)</li>
          <li><tt>useSimpleClassName</tt> - When true, the throwable's simple class name will be used.  When false, the fully qualified class name will be used. (<tt>true</tt>)</li>
        </ul>
      </td>
    </tr>
    <tr>
      <td><tt>throwableRootCauseClassName</tt></td>
      <td><p>(Only if a throwable was logged) Outputs a field that contains the class name of the root cause of the thrown Throwable.</p>
        <ul>
          <li><tt>fieldName</tt> - Output field name (<tt>throwable_root_cause_class</tt>)</li>
          <li><tt>useSimpleClassName</tt> - When true, the throwable's simple class name will be used.  When false, the fully qualified class name will be used. (<tt>true</tt>)</li>
        </ul>
      </td>
    </tr>
    <tr>
      <td><tt>context</tt></td>
      <td><p>Outputs entries from logback's context</p>
        <ul>
          <li><tt>fieldName</tt> - Sub-object field name (no sub-object)</li>
        </ul>
      </td>
    </tr>
    <tr>
      <td><tt>contextName</tt></td>
      <td><p>Outputs the name of logback's context</p>
        <ul>
          <li><tt>fieldName</tt> - Output field name (<tt>context</tt>)</li>
        </ul>
      </td>
    </tr>
    <tr>
      <td><tt>mdc</tt></td>
      <td>
        <p>Outputs entries from the Mapped Diagnostic Context (MDC).
           Will include all entries by default.
           When key names are specified for inclusion, then all other fields will be excluded.
           When key names are specified for exclusion, then all other fields will be included.
           It is a configuration error to specify both included and excluded key names.
        </p>
        <ul>
          <li><tt>fieldName</tt> - Sub-object field name (no sub-object)</li>
          <li><tt>includeMdcKeyName</tt> - Name of keys to include (all)</li>
          <li><tt>excludeMdcKeyName</tt> - Name of keys to exclude (none)</li>
          <li><tt>mdcKeyFieldName</tt> - Strings in the form <tt>mdcKeyName=fieldName</tt>
              that specify an alternate field name to output for specific MDC key (none)</li>
        </ul>
      </td>
    </tr>
    <tr>
      <td><tt>tags</tt></td>
      <td><p>Outputs logback markers as a comma separated list</p>
        <ul>
          <li><tt>fieldName</tt> - Output field name (<tt>tags</tt>)</li>          
        </ul>
      </td>
    </tr>
    <tr>
      <td><tt>logstashMarkers</tt></td>
      <td><p>Used to output Logstash Markers as specified in <em>Event-specific Custom Fields</em></p>
      </td>
    </tr>
    <tr>
      <td><tt>nestedField</tt></td>
      <td>
        <p>Nests a JSON object under the configured fieldName.</p>
        <p>The nested object is populated by other providers added to this provider.</p>
        <p>See <a href="#provider_nested">Nested JSON provider</a></p>
        <ul>
          <li><tt>fieldName</tt> - Output field name</li>
          <li><tt>providers</tt> - The providers that should populate the nested object.</li>
        </ul>
      </td>
    </tr>
    <tr>
      <td><tt>pattern</tt></td>
      <td>
        <p>Outputs fields from a configured JSON Object string,
           while substituting patterns supported by logback's <tt>PatternLayout</tt>.
        </p>
        <p>
           See <a href="#provider_pattern">Pattern JSON Provider</a>
        </p>
        <ul>
          <li><tt>pattern</tt> - JSON object string (no default)</li>          
          <li><tt>omitEmptyFields</tt> - whether to omit fields with empty values (<tt>false</tt>)</li>          
        </ul>
      </td>
    </tr>
    <tr>
      <td><tt>arguments</tt></td>
      <td>
        <p>Outputs fields from the event arguments array.
        </p>
        <p>
            See <a href="#loggingevent_custom_event">Event-specific Custom Fields</a>
        </p>
        <ul>
          <li><tt>fieldName</tt> - Sub-object field name (no sub-object)</li>
          <li><tt>includeNonStructuredArguments</tt> - Include arguments that are not an instance
          of <a href="/src/main/java/net/logstash/logback/argument/StructuredArgument.java"><tt>StructuredArgument</tt></a>.
          (default=false)
          Object field name will be <tt>nonStructuredArgumentsFieldPrefix</tt> prepend to the argument index</li>
          <li><tt>nonStructuredArgumentsFieldPrefix</tt> - Object field name prefix (default=arg)</li>
        </ul>
      </td>
    </tr>   
    <tr>
      <td><tt>uuid</tt></td>
      <td><p>Outputs random UUID as field value. Handy when you want to provide unique identifier
      for log lines
      </p>
        <ul>
          <li><tt>fieldName</tt> - Output field name (<tt>uuid</tt>)</li>
          <li><tt>strategy</tt> - UUID generation strategy (<tt>random</tt>). Supported options: <ul><li><tt>random</tt> - for Type 4 UUID</li>
          <li><tt>time</tt> - for Type 1 time based UUID</li>
          </ul></li>
          <li><tt>ethernet</tt> - Only for 'time' strategy. When defined - MAC address to use for location part of UUID. Set it to <tt>interface</tt> value to use real underlying network interface or to specific values like <tt>00:C0:F0:3D:5B:7C</tt></li>          
        </ul>
      </td>
    </tr>
    <tr>
      <td><tt>sequence</tt></td>
      <td>
        <p>
          Outputs an incrementing sequence number for every log event.
          Useful for tracking pottential message loss during transport (eg. UDP)
        </p>
        <ul>
          <li><tt>fieldName</tt> - Output field name (<tt>sequence</tt>)</li></ul>
      </td>
    </tr>
  </tbody>
</table>



#### Providers for AccessEvents  

For AccessEvents, the available providers and their configuration properties (defaults in parenthesis) are as follows:



<table>
  <tbody>
    <tr>
      <th>Provider</th>
      <th>Description/Properties</th>
    </tr>
    <tr>
      <td><tt>timestamp</tt></td>
      <td><p>Event timestamp</p>
        <ul>
          <li><tt>fieldName</tt> - Output field name (<tt>@timestamp</tt>)</li>
          <li><tt>pattern</tt> - Output format (<tt>[ISO_OFFSET_DATE_TIME]</tt>)  See <a href="#customizing-timestamp">above</a> for possible values.</li>
          <li><tt>timeZone</tt> - Timezone (local timezone)</li>
        </ul>
      </td>
    </tr>
    <tr>
      <td><tt>version</tt></td>
      <td><p>Logstash JSON format version</p>
        <ul>
          <li><tt>fieldName</tt> - Output field name (<tt>@version</tt>)</li>
          <li><tt>version</tt> - Output value (<tt>1</tt>)</li>
          <li><tt>writeAsInteger</tt> - Write the version as a integer value (<tt>false</tt> = write as a string value)</li>
        </ul>
      </td>
    </tr>
    <tr>
      <td><tt>message</tt></td>
      <td><p>Message in the form `${remoteHost} - ${remoteUser} [${timestamp}] "${requestUrl}" ${statusCode} ${contentLength}`</p>
        <ul>
          <li><tt>fieldName</tt> - Output field name (<tt>message</tt>)</li>
        </ul>
      </td>
    </tr>
    <tr>
      <td><tt>method</tt></td>
      <td><p>HTTP method</p>
        <ul>
          <li><tt>fieldName</tt> - Output field name (<tt>method</tt>)</li>
        </ul>
      </td>
    </tr>
    <tr>
      <td><tt>protocol</tt></td>
      <td><p>HTTP protocol</p>
        <ul>
          <li><tt>fieldName</tt> - Output field name (<tt>protocol</tt>)</li>
        </ul>
      </td>
    </tr>
    <tr>
      <td><tt>statusCode</tt></td>
      <td><p>HTTP status code</p>
        <ul>
          <li><tt>fieldName</tt> - Output field name (<tt>status_code</tt>)</li>
        </ul>
      </td>
    </tr>
    <tr>
      <td><tt>requestedUrl</tt></td>
      <td><p>Requested URL</p>
        <ul>
          <li><tt>fieldName</tt> - Output field name (<tt>requested_url</tt>)</li>
        </ul>
      </td>
    </tr>
    <tr>
      <td><tt>requestedUri</tt></td>
      <td><p>Requested URI</p>
        <ul>
          <li><tt>fieldName</tt> - Output field name (<tt>requested_uri</tt>)</li>
        </ul>
      </td>
    </tr>
    <tr>
      <td><tt>remoteHost</tt></td>
      <td><p>Remote Host</p>
        <ul>
          <li><tt>fieldName</tt> - Output field name (<tt>remote_host</tt>)</li>
        </ul>
      </td>
    </tr>
    <tr>
      <td><tt>remoteUser</tt></td>
      <td><p>Remote User</p>
        <ul>
          <li><tt>fieldName</tt> - Output field name (<tt>remote_user</tt>)</li>
        </ul>
      </td>
    </tr>
    <tr>
      <td><tt>contentLength</tt></td>
      <td><p>Content length</p>
        <ul>
          <li><tt>fieldName</tt> - Output field name (<tt>content_length</tt>)</li>
        </ul>
      </td>
    </tr>
    <tr>
      <td><tt>elapsedTime</tt></td>
      <td><p>Elapsed time in milliseconds</p>
        <ul>
          <li><tt>fieldName</tt> - Output field name (<tt>elapsed_time</tt>)</li>
        </ul>
      </td>
    </tr>
    <tr>
      <td><tt>requestHeaders</tt></td>
      <td><p>Include the request headers</p>
        <ul>
          <li><tt>fieldName</tt> - Output field name (no default, must be provided)</li>
          <li><tt>lowerCaseHeaderNames</tt> - Write header names in lower case (<tt>false</tt>)</li>
          <li><tt>filter</tt> - A filter to determine which headers to include/exclude.
          See <a href="/src/main/java/net/logstash/logback/composite/accessevent/HeaderFilter.java"><tt>HeaderFilter</tt></a>
          and <a href="/src/main/java/net/logstash/logback/composite/accessevent/IncludeExcludeHeaderFilter.java"><tt>IncludeExcludeHeaderFilter</tt></a></li>
        </ul>
      </td>
    </tr>
    <tr>
      <td><tt>responseHeaders</tt></td>
      <td><p>Include the response headers</p>
        <ul>
          <li><tt>fieldName</tt> - Output field name (no default, must be provided)</li>
          <li><tt>lowerCaseHeaderNames</tt> - Write header names in lower case (<tt>false</tt>)</li>
          <li><tt>filter</tt> - A filter to determine which headers to include/exclude.
          See <a href="/src/main/java/net/logstash/logback/composite/accessevent/HeaderFilter.java"><tt>HeaderFilter</tt></a>
          and <a href="/src/main/java/net/logstash/logback/composite/accessevent/IncludeExcludeHeaderFilter.java"><tt>IncludeExcludeHeaderFilter</tt></a></li>
        </ul>
      </td>
    </tr>
    <tr>
      <td><tt>nestedField</tt></td>
      <td>
        <p>Nests a JSON object under the configured fieldName.</p>
        <p>The nested object is populated by other providers added to this provider.</p>
        <p>See <a href="#provider_nested">Nested JSON provider</a></p>
        <ul>
          <li><tt>fieldName</tt> - Output field name</li>
          <li><tt>providers</tt> - The providers that should populate the nested object.</li>
        </ul>
      </td>
    </tr>
    <tr>
      <td><tt>pattern</tt></td>
      <td>
        <p>Outputs fields from a configured JSON Object string,
           while substituting patterns supported by logback access's <tt>PatternLayout</tt>.
        </p>
        <p>
           See <a href="#provider_pattern">Pattern JSON Provider</a>
        </p>
        <ul>
          <li><tt>pattern</tt> - JSON object string (no default)</li>          
          <li><tt>omitEmptyFields</tt> - whether to omit fields with empty values (<tt>false</tt>)</li>          
        </ul>
      </td>
    </tr>
  </tbody>
</table>


### Nested JSON Provider

Use the `nestedField` provider to create a sub-object in the JSON event output.

For example...

```
<encoder class="net.logstash.logback.encoder.LoggingEventCompositeJsonEncoder">
  <providers>
    <timestamp/>
    <nestedField>
      <fieldName>fields</fieldName>
      <providers>
        <logLevel/>
      </providers>
    </nestedField>
  </providers>
</encoder>
```

...will produce something like...

```
{
  "@timestamp":"...",
  "fields":{
    "level": "DEBUG"
  }
}
```


### Pattern JSON Provider

When used with a composite JSON encoder/layout, the `pattern` JSON provider can be used to
define a template for a portion of the logged JSON output.
The encoder/layout will populate values within the template.
Every value in the template is treated as a pattern for logback's standard `PatternLayout` so it can be a combination
of literal strings (for some constants) and various conversion specifiers (like `%d` for date).

The pattern string (configured within the pattern provider) must be a JSON Object.
The contents of the JSON object are included within the logged JSON output.

This example...

```xml
<encoder class="net.logstash.logback.encoder.LoggingEventCompositeJsonEncoder">
  <providers>
    <!-- provides the timestamp -->
    <timestamp/>

    <!-- provides the version -->
    <version/>

    <!-- provides the fields in the configured pattern -->
    <pattern>
      <!-- the pattern that defines what to include -->
      <pattern>
        { "level": "%level" }
      </pattern>
    </pattern>
  </providers>
</encoder>
```
... will produce something like...

```
{
  "@timestamp":"...",
  "@version": "1",
  "level": "DEBUG"
}
```

The real power comes from the fact that there are lots of standard conversion specifiers so you
can customise what is logged and how. For example, you could log a single specific value from MDC with `%mdc{mykey}`.
Or, for access logs, you could log a single request header with `%i{User-Agent}`.

You can use nested objects and arrays in your pattern.

If you use a null, number, or a boolean constant in a pattern, it will keep its type in the
resulting JSON. However, only the text values are searched for conversion patterns.
And, as these patterns are sent through `PatternLayout`, the result is always a string
even for something which you may feel should be a number - like for `%b` (bytes sent, in access logs).

You can either deal with the type conversion on the logstash side or you may use special operations provided by this encoder.
The operations are:

* `#asLong{...}` - evaluates the pattern in curly braces and then converts resulting string to a long (or a null if conversion fails).
* `#asDouble{...}` - evaluates the pattern in curly braces and then converts resulting string to a double (or a null if conversion fails).
* `#asJson{...}` - evaluates the pattern in curly braces and then converts resulting string to json (or a null if conversion fails).
* `#tryJson{...}` - evaluates the pattern in curly braces and then converts resulting string to json (or just the string if conversion fails).

So this example...

```xml
<pattern>
  {
    "line_str": "%line",
    "line_long": "#asLong{%line}",
    "has_message": "#asJson{%mdc{hasMessage}}",
    "json_message": "#asJson{%message}"
  }
</pattern>
```

... And this logging code...

```java
MDC.put("hasMessage", "true");
LOGGER.info("{\"type\":\"example\",\"msg\":\"example of json message with type\"}");
```

...will produce something like...

```
{
  "line_str":"97",
  "line_long":97,
  "has_message":true,
  "json_message":{"type":"example","msg":"example of json message with type"}
}
```

Note that the value that is sent for `line_long` is a number even though in your pattern it is a quoted text.
And the json_message field value is a json object, not a string.

#### Omitting fields with empty values
 
The pattern provider can be configured to omit fields with the following _empty_ values:
* `null`
* empty string (`""`)
* empty array (`[]`)
* empty object (`{}`)
* objects containing only fields with empty values
* arrays containing only empty values

To omit fields with empty values, configure `omitEmptyFields` to `true` (default is `false`), like this:

```xml
<encoder class="net.logstash.logback.encoder.LoggingEventCompositeJsonEncoder">
  <providers>
    <pattern>
      <omitEmptyFields>true</omitEmptyFields>
      <pattern>
        {
          "logger": "%logger",
          "level": "%level",
          "thread": "%thread",
          "message": "%message",
          "traceId": "%mdc{traceId}"
        }
      </pattern>
    </pattern>
  </providers>
</encoder>
```

If the MDC did not contain a `traceId` entry, then a JSON log event from the above pattern would not contain the `traceId` field...

```
{
  "logger": "com.example...",
  "level": "DEBUG",
  "thread": "exec-1",
  "message": "Hello World!"
}
```

#### LoggingEvent patterns

For LoggingEvents, patterns from logback-classic's
[`PatternLayout`](http://logback.qos.ch/manual/layouts.html#conversionWord) are supported.

For example:

```xml
<encoder class="net.logstash.logback.encoder.LoggingEventCompositeJsonEncoder">
  <providers>
    <timestamp/>
    <pattern>
      <pattern>
        {
        "custom_constant": "123",
        "tags": ["one", "two"],
        "logger": "%logger",
        "level": "%level",
        "thread": "%thread",
        "message": "%message",
...
        }
      </pattern>
    </pattern>
  </providers>
</encoder>
```


#### AccessEvent patterns

For AccessEvents, patterns from logback-access's
[`PatternLayout`](http://logback.qos.ch/xref/ch/qos/logback/access/PatternLayout.html) are supported.

For example:  

```xml
<encoder class="net.logstash.logback.encoder.AccessEventCompositeJsonEncoder">
  <providers>
    <pattern>
      <pattern>
        {
        "custom_constant": "123",
        "tags": ["one", "two"],
        "remote_ip": "%a",
        "status_code": "%s",
        "elapsed_time": "%D",
        "user_agent": "%i{User-Agent}",
        "accept": "%i{Accept}",
        "referer": "%i{Referer}",
        "session": "%requestCookie{JSESSIONID}",
...
        }
      </pattern>
    </pattern>
  </providers>
</encoder>
```

There is also a special operation that can be used with this AccessEvents:

* `#nullNA{...}` - if the pattern in curly braces evaluates to a dash ("-"), it will be replaced with a null value.

You may want to use it because many of the `PatternLayout` conversion specifiers from logback-access will evaluate to "-"
for non-existent value (for example for a cookie, header or a request attribute).

So the following pattern...

```xml
<pattern>
  {
    "default_cookie": "%requestCookie{MISSING}",
    "filtered_cookie": "#nullNA{%requestCookie{MISSING}}"
  }
</pattern>
```

...will produce...

```
{
  "default_cookie": "-",
  "filtered_cookie": null
}
```

### Custom JSON Provider

You can create your own JSON provider by implementing the [`JsonProvider`](src/main/java/net/logstash/logback/composite/JsonProvider.java) interface (or extending one of the existing classes that implements the `JsonProvider` interface).

Then, add the provider to a `LoggingEventCompositeJsonEncoder` like this:

```xml
<encoder class="net.logstash.logback.encoder.LoggingEventCompositeJsonEncoder">
  <providers>
    ...
    <provider class="your.provider.YourJsonProvider">
        <!-- Any properties exposed by your provider can be set here -->
    </provider>
    ...
  </providers>
</encoder>
```

or a `LogstashEncoder` like this:

```xml
<encoder class="net.logstash.logback.encoder.LogstashEncoder">
    ...
    <provider class="your.provider.YourJsonProvider">
        <!-- Any properties exposed by your provider can be set here -->
    </provider>
    ...
</encoder>
```

You can do something similar for `AccessEventCompositeJsonEncoder` and `LogstashAccessEncoder` as well, if your `JsonProvider` handles `IAccessEvent`s.

## Status Listeners

During execution, the encoders/appenders/layouts provided in logstash-logback-encoder
will add logback status messages to the logback [`StatusManager`](https://logback.qos.ch/apidocs/ch/qos/logback/core/status/StatusManager.html).
These status messages are typically reported via a logback [`StatusListener`](https://logback.qos.ch/apidocs/ch/qos/logback/core/status/StatusListener.html).

Since the [async appenders](#async-appenders) (especially the [tcp appenders](#tcp-appenders))
report warnings and errors via the status manager, a default status listener that
outputs WARN and ERROR level status messages to standard out
will be registered on startup if a status listener has not already been registered.
To disable the automatic registering of the default status listener by an appender, do one of the following:
* register a different logback [status listener](https://logback.qos.ch/manual/configuration.html#dumpingStatusData), or
* set `<addDefaultStatusListener>false</addDefaultStatusListener` in each async appender.

### Profiling

<a href="http://www.yourkit.com/java/profiler/index.jsp"><img src="http://www.yourkit.com/images/yklogo.png" alt="YourKit Logo" height="22"/></a>

Memory usage and performance of logstash-logback-encoder have been improved
by addressing issues discovered with the help of the
[YourKit Java Profiler](http://www.yourkit.com/java/profiler/index.jsp).

YourKit, LLC has graciously donated a free license of the
[YourKit Java Profiler](http://www.yourkit.com/java/profiler/index.jsp)
to this open source project.<|MERGE_RESOLUTION|>--- conflicted
+++ resolved
@@ -1562,9 +1562,8 @@
 </encoder>
 ```
 
-<<<<<<< HEAD
 The value of the `timeZone` element can be any string accepted by java's  `TimeZone.getTimeZone(String id)` method.
-=======
+
 
 ## Customizing Message
 
@@ -1599,7 +1598,6 @@
   <messageSplitRegex>#+</messageSplitRegex>
 </encoder>
 ```
->>>>>>> 88b1df69
 
 ## Customizing Logger Name Length
 
